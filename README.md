--- conflicted
+++ resolved
@@ -1,8 +1,4 @@
-<<<<<<< HEAD
-# IP-OMP
-=======
 # Information Maximization Perspective of Orthogonal Matching Pursuit with Applications to Explainable AI
->>>>>>> 047028fb
 
 Code to accompany the [NeurIPS paper](https://openreview.net/forum?id=CAF4CnUblx).
 
